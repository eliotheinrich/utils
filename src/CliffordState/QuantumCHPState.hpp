#pragma once

#include <Simulator.hpp>
#include <QuantumState.h>

#include "CliffordState.hpp"
#include "Tableau.hpp"

#include <glaze/glaze.hpp>

class QuantumCHPState : public CliffordState {
<<<<<<< HEAD
  private:
    static uint32_t get_num_qubits(const std::string &s) {
      auto substrings = dataframe::utils::split(s, "\n");
      return substrings.size()/2;
    }

  public:
    Tableau tableau;
    int print_mode;
=======
  public:
    mutable Tableau tableau;
>>>>>>> e3b95884

    QuantumCHPState()=default;

    QuantumCHPState(uint32_t num_qubits)
      : CliffordState(num_qubits), tableau(Tableau(num_qubits)) {
    }

    bool operator==(QuantumCHPState& other) {
      return tableau == other.tableau;
    }

    bool operator!=(QuantumCHPState& other) {
      return !(tableau == other.tableau);
    }

    virtual std::string to_string() const override {
      if (print_mode == 0) {
        return tableau.to_string(true);
      } else if (print_mode == 1) {
        return tableau.to_string(false);
      } else if (print_mode == 2) {
        return tableau.to_string_ops(true);
      } else {
        return tableau.to_string_ops(false);
      }
    }

    void rref() {
      tableau.rref();
    }

    void xrref() {
      tableau.xrref();
    }

    void set_print_mode(const std::string& mode) {
      if (mode == "binary_all") {
        print_mode = 0;
      } else if (mode == "binary") {
        print_mode = 1;
      } else if (mode == "paulis_all") {
        print_mode = 2;
      } else if (mode == "paulis") {
        print_mode = 3;
      } else {
        throw std::runtime_error(fmt::format("Invalid print mode: {}", mode));
      }
    }

    void rowsum(uint32_t q1, uint32_t q2) {
      tableau.rowsum(q1, q2);
    }

    Statevector to_statevector() const {
      return tableau.to_statevector();
    }

    virtual void h(uint32_t a) override {
      tableau.h(a);
    }

    virtual void s(uint32_t a) override {
      tableau.s(a);
    }

    virtual void sd(uint32_t a) override {
      tableau.s(a);
      tableau.s(a);
      tableau.s(a);
    }

    virtual void cx(uint32_t a, uint32_t b) override {
      tableau.cx(a, b);
    }

    virtual void cy(uint32_t a, uint32_t b) override {
      tableau.s(b);
      tableau.h(b);
      tableau.cz(a, b);
      tableau.h(b);
      tableau.sd(b);
    }

    virtual void cz(uint32_t a, uint32_t b) override {
      tableau.h(b);
      tableau.cx(a, b);
      tableau.h(b);
    }

    PauliString get_row(size_t i) const {
      return tableau.rows[i];
    }

    std::vector<PauliString> stabilizers() const {
      std::vector<PauliString> stabs(tableau.rows.begin() + num_qubits, tableau.rows.end() - 1);
      return stabs;
    }

    size_t size() const {
      return tableau.rows.size() - 1;
    }

    virtual void random_clifford(const Qubits& qubits) override {
      random_clifford_impl(qubits, *this);
    }

    virtual double mzr_expectation(uint32_t a) const override {
      auto [deterministic, _] = tableau.mzr_deterministic(a);
      Tableau tmp = tableau; // TODO do this without copying?
      if (deterministic) {
        return 2*int(tmp.mzr(a)) - 1.0;
      } else {
        return 0.0;
      }
    }

    virtual bool mzr(uint32_t a, std::optional<bool> outcome=std::nullopt) override {
      return tableau.mzr(a, outcome);
    }

    virtual double sparsity() const override {
      return tableau.sparsity();
    }

    virtual double entanglement(const QubitSupport& support, uint32_t index) override {
      auto qubits = to_qubits(support);
      uint32_t system_size = this->num_qubits;
      uint32_t partition_size = qubits.size();

      // Optimization; if partition size is larger than half the system size, 
      // compute the entanglement for the smaller subsystem
      if (partition_size > system_size / 2) {
        std::vector<uint32_t> qubits_complement;
        for (uint32_t q = 0; q < system_size; q++) {
          if (std::find(qubits.begin(), qubits.end(), q) == qubits.end()) {
            qubits_complement.push_back(q);
          }
        }

        return entanglement(qubits_complement, index);
      }

      int rank = tableau.rank(qubits);

      int s = rank - partition_size;

      return static_cast<double>(s);
    }

    int xrank() {
      Qubits qubits(num_qubits);
      std::iota(qubits.begin(), qubits.end(), 0);
      return tableau.xrank(qubits);
    }

    int partial_xrank(const Qubits& qubits) {
      return tableau.xrank(qubits);
    }

    int rank() {
      Qubits qubits(num_qubits);
      std::iota(qubits.begin(), qubits.end(), 0);
      return tableau.rank(qubits);
    }

    int partial_rank(const Qubits& qubits) {
      return tableau.rank(qubits);
    }

    void set_x(size_t i, size_t j, bool v) {
      tableau.set_x(i, j, v);
    }

    void set_z(size_t i, size_t j, bool v) {
      tableau.set_z(i, j, v);
    }

    std::vector<dataframe::byte_t> serialize() const;
    void deserialize(const std::vector<dataframe::byte_t>& bytes);

    Texture get_texture(Color x_color, Color z_color, Color y_color) {
      Texture texture(num_qubits, num_qubits);

      for (size_t r = 0; r < num_qubits; r++) {
        for (size_t i = 0; i < num_qubits; i++) {
          bool zi = tableau.get_z(r + num_qubits, i);
          bool xi = tableau.get_x(r + num_qubits, i);
          if (zi && xi) {
            texture.set(r, i, y_color);
          } else if (zi) {
            texture.set(r, i, z_color);
          } else if (xi) {
            texture.set(r, i, x_color);
          }
        }
      }

      return texture;
    }
};

template<>
struct glz::meta<QuantumCHPState> {
  static constexpr auto value = glz::object(
    "tableau", &QuantumCHPState::tableau
  );
};<|MERGE_RESOLUTION|>--- conflicted
+++ resolved
@@ -9,7 +9,6 @@
 #include <glaze/glaze.hpp>
 
 class QuantumCHPState : public CliffordState {
-<<<<<<< HEAD
   private:
     static uint32_t get_num_qubits(const std::string &s) {
       auto substrings = dataframe::utils::split(s, "\n");
@@ -17,12 +16,8 @@
     }
 
   public:
-    Tableau tableau;
+    mutable Tableau tableau;
     int print_mode;
-=======
-  public:
-    mutable Tableau tableau;
->>>>>>> e3b95884
 
     QuantumCHPState()=default;
 
