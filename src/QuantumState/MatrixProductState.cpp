#include "QuantumStates.h"

#include <memory>
#include <sstream>
#include <random>

#include <fmt/ranges.h>
#include <itensor/all.h>
#include <stdexcept>
#include <unsupported/Eigen/MatrixFunctions>
#include <unsupported/Eigen/KroneckerProduct>

#include <glaze/glaze.hpp>

using namespace itensor;

namespace glz::detail {
   template <>
   struct from<BEVE, ITensor> {
      template <auto Opts>
      static void op(ITensor& value, auto&&... args) {
        std::string str;
        read<BEVE>::op<Opts>(str, args...);
        std::istringstream stream(str);
        itensor::read(stream, value);
      }
   };

   template <>
   struct to<BEVE, ITensor> {
      template <auto Opts>
      static void op(const ITensor& value, auto&&... args) noexcept {
        std::stringstream data;
        itensor::write(data, value);
        write<BEVE>::op<Opts>(data.str(), args...);
      }
   };

   template <>
   struct from<BEVE, Index> {
      template <auto Opts>
      static void op(Index& value, auto&&... args) {
        std::string str;
        read<BEVE>::op<Opts>(str, args...);
        std::istringstream stream(str);
        itensor::read(stream, value);
      }
   };

   template <>
   struct to<BEVE, Index> {
      template <auto Opts>
      static void op(const Index& value, auto&&... args) noexcept {
        std::stringstream data;
        itensor::write(data, value);
        write<BEVE>::op<Opts>(data.str(), args...);
      }
   };
}

ITensor vector_to_tensor(const Eigen::VectorXcd& v, const std::vector<Index>& idxs) {
  size_t num_qubits = idxs.size();
  if (num_qubits != std::log2(v.size())) {
    throw std::runtime_error(fmt::format("Mismatched number of qubits passed to vector_to_tensor. idxs.size() = {}, log2(v.size()) = {}\n", idxs.size(), std::log2(v.size())));
  }

  for (const auto& idx : idxs) {
    if (dim(idx) != 2) {
      throw std::runtime_error("Every index must have dim = 2.");
    }
  }

  if (num_qubits > 31) {
    throw std::runtime_error("Too many qubits. Must be num_qubits < 32.");
  }

  uint32_t s = 1u << num_qubits;

  ITensor C(idxs);

  for (uint32_t i = 0; i < s; i++) {
    auto bits = quantumstate_utils::to_bits(i, num_qubits);
    std::vector<IndexVal> assignments(num_qubits);
    for (size_t j = 0; j < num_qubits; j++) {
      assignments[j] = (idxs[j] = (static_cast<uint32_t>(bits[j]) + 1));
    }
    C.set(assignments, v[i]);
  }

  return C;
}

ITensor matrix_to_tensor(const Eigen::MatrixXcd& matrix, const std::vector<Index>& idxs1, const std::vector<Index>& idxs2) {
  uint32_t num_idxs = idxs1.size() + idxs2.size();
  uint32_t dim1 = 1u;
  for (size_t i = 0; i < idxs1.size(); i++) {
    dim1 *= dim(idxs1[i]);
  }

  uint32_t dim2 = 1u;
  for (size_t i = 0; i < idxs2.size(); i++) {
    dim2 *= dim(idxs2[i]);
  }

  if ((dim1 != matrix.rows()) || (dim2 != matrix.cols())) {
    throw std::runtime_error("Dimension mismatch in matrix and provided indices!");
  }

  if (num_idxs > 31) {
    throw std::runtime_error("Cannot calculate matrix_to_tensor for more than 31 indices.");
  }

  std::vector<Index> idxs;
  for (size_t i = 0; i < idxs1.size(); i++) {
    idxs.push_back(idxs1[i]);
  }

  for (size_t i = 0; i < idxs2.size(); i++) {
    idxs.push_back(idxs2[i]);
  }

  ITensor tensor(idxs);

  uint32_t s1 = 1u << idxs1.size();
  uint32_t s2 = 1u << idxs2.size();

  for (uint32_t z1 = 0; z1 < s1; z1++) {
    for (uint32_t z2 = 0; z2 < s2; z2++) {
      std::vector<IndexVal> assignments(num_idxs);
      for (uint32_t i = 0; i < idxs1.size(); i++) {
        assignments[i] = (idxs1[i] = ((z1 >> i) & 1u) + 1u);
      }

      for (uint32_t i = 0; i < idxs2.size(); i++) {
        assignments[i + idxs1.size()] = (idxs2[i] = ((z2 >> i) & 1u) + 1u);
      }
      
      tensor.set(assignments, matrix(z1, z2));
    }
  }

  return tensor;
}

double distance_from_identity(const ITensor& A) {
  auto idxs = inds(A);
  Index i1 = idxs[0];
  Index i2 = idxs[1];

  ITensor I(i1, i2);
  for (uint32_t k = 1; k <= dim(i1); k++) {
    I.set(i1=k, i2=k, 1.0);
  }

  return norm(I - A);
}

std::complex<double> tensor_to_scalar(const ITensor& A) {
  std::vector<uint32_t> assignments;
  return eltC(A, assignments);
}

ITensor pauli_tensor(Pauli p, Index i1, Index i2) {
  if (p == Pauli::I) {
    return matrix_to_tensor(gates::I::value.asDiagonal(), {i1}, {i2});
  } else if (p == Pauli::X) {
    return matrix_to_tensor(gates::X::value, {i1}, {i2});
  } else if (p == Pauli::Y) {
    return matrix_to_tensor(gates::Y::value, {i1}, {i2});
  } else if (p == Pauli::Z) {
    return matrix_to_tensor(gates::Z::value.asDiagonal(), {i1}, {i2});
  }

  throw std::runtime_error("Invalid Pauli index.");
}

ITensor projection_tensor(bool z, Index i1, Index i2) {
  static const Eigen::Matrix2cd P0 = (Eigen::Matrix2cd() << 1.0, 0.0, 0.0, 0.0).finished();
  static const Eigen::Matrix2cd P1 = (Eigen::Matrix2cd() << 0.0, 0.0, 0.0, 1.0).finished();
  if (z) {
    return matrix_to_tensor(P1, {i1}, {i2});
  } else {
    return matrix_to_tensor(P0, {i1}, {i2});
  }
}

void swap_tags(Index& idx1, Index& idx2) {
  IndexSet idxs = {idx1, idx2};
  auto new_idxs = swapTags(idxs, idx1.tags(), idx2.tags());
  idx1 = new_idxs[0];
  idx2 = new_idxs[1];
}

template <typename T1, typename T2, typename... Args>
void swap_tags(Index& idx1, Index& idx2, T1& first, T2& second, Args&... args) {
  auto tags1 = idx1.tags();
  auto tags2 = idx2.tags();

  first.swapTags(tags1, tags2);
  second.swapTags(tags2, tags1);

  if constexpr (sizeof...(args) == 0) {
    swap_tags(idx1, idx2);
  } else {
    swap_tags(idx1, idx2, args...);
  }
}

template <typename T1, typename T2, typename... Args>
void swap_tags_(const Index& idx1, const Index& idx2, T1& first, T2& second, Args&... args) {
  auto tags1 = idx1.tags();
  auto tags2 = idx2.tags();

  first.swapTags(tags1, tags2);
  second.swapTags(tags2, tags1);

  if constexpr (sizeof...(args) == 0) {
    return;
  } else {
    swap_tags(idx1, idx2, args...);
  }
}

template <typename... Tensors>
void match_indices(const std::string& tags, const ITensor& base, Tensors&... tensors) {
  const auto idx = noPrime(findInds(base, tags)[0]);
  auto do_match = [&idx, &tags](ITensor& tensor) {
    auto like_indices = findInds(tensor, tags);
    for (const auto idx_ : like_indices) {
      tensor.replaceInds({idx_}, {prime(idx, primeLevel(idx_))});
    }
  };

  auto do_match_wrapper = [&do_match](ITensor& tensor) {
    try {
      do_match(tensor);
    } catch (const ITError& error) {
      tensor = toDense(tensor);
      do_match(tensor);
    }
  };

  (do_match_wrapper(tensors), ...);
}

bool is_bipartition(const Qubits& qubitsA, const Qubits& qubitsB, size_t num_qubits) {
  std::vector<bool> mask(num_qubits, false);
  for (const uint32_t q : qubitsA) {
    mask[q] = true;
  }

  for (const uint32_t q : qubitsB) {
    mask[q] = true;
  }

  return std::all_of(mask.begin(), mask.end(), [](bool covered) { return covered; });
}

class MatrixProductStateImpl {
  friend class MatrixProductState;
  friend class MatrixProductMixedStateImpl;

  private:
  public:
		std::vector<ITensor> tensors;
		std::vector<ITensor> singular_values;
    ITensor left_environment_tensor;
    ITensor right_environment_tensor;

    Index left_boundary_index;
    Index right_boundary_index;

		std::vector<Index> external_indices;
		std::vector<Index> internal_indices;

    uint32_t left_ortho_lim;
    uint32_t right_ortho_lim;

    std::vector<double> log;
    int debug_level;
    int orthogonality_level;

    uint32_t num_qubits;
    uint32_t bond_dimension;
    double sv_threshold;

    struct glaze {
      using T = MatrixProductStateImpl;
      static constexpr auto value = glz::object(
        &T::num_qubits,
        &T::bond_dimension,
        &T::sv_threshold,
        &T::tensors,
        &T::left_environment_tensor,
        &T::right_environment_tensor,
        &T::left_boundary_index,
        &T::right_boundary_index,
        &T::singular_values,
        &T::internal_indices,
        &T::external_indices,
        &T::left_ortho_lim,
        &T::right_ortho_lim,
        &T::log,
        &T::debug_level,
        &T::orthogonality_level
      );
    };

    MatrixProductStateImpl()=default;
    ~MatrixProductStateImpl()=default;

    MatrixProductStateImpl(uint32_t num_qubits, uint32_t bond_dimension, double sv_threshold) 
      : num_qubits(num_qubits), bond_dimension(bond_dimension), sv_threshold(sv_threshold), left_ortho_lim(num_qubits - 1), right_ortho_lim(0),
        debug_level(0), orthogonality_level(1) {
        if (sv_threshold < 1e-15) {
          throw std::runtime_error("sv_threshold must be finite ( > 0) or else the MPS may be numerically unstable.");
        }

        if ((bond_dimension > 1u << num_qubits) && (num_qubits < 32)) {
          bond_dimension = 1u << num_qubits;
        }

        if (num_qubits < 1) {
          throw std::invalid_argument("Number of qubits must be > 1 for MPS simulator.");
        }

        log = {};

        left_boundary_index = Index(1, "Internal,LEdge");
        left_environment_tensor = delta(left_boundary_index, prime(left_boundary_index));
        right_boundary_index = Index(1, "Internal,REdge");
        right_environment_tensor = delta(right_boundary_index, prime(right_boundary_index));

        for (uint32_t i = 0; i < num_qubits - 1; i++) {
          internal_indices.push_back(Index(1, fmt::format("Internal,Left,n={}", i)));
          internal_indices.push_back(Index(1, fmt::format("Internal,Right,n={}", i)));
        }

        for (uint32_t i = 0; i < num_qubits; i++) {
          external_indices.push_back(Index(2, fmt::format("External,i={}", i)));
        }

        ITensor tensor;

        if (num_qubits == 1) {
          tensor = ITensor(left_boundary_index, right_boundary_index, external_idx(0));
          tensor.set(1, 1, 1, 1.0);
          tensors.push_back(tensor);
          return;
        }

        // Setting singular values
        for (uint32_t q = 0; q < num_qubits - 1; q++) {
          tensor = ITensor(internal_idx(q, InternalDir::Left), internal_idx(q, InternalDir::Right));
          tensor.set(1, 1, 1.0);
          singular_values.push_back(tensor);
        }

        // Setting left boundary tensor
        tensor = ITensor(left_boundary_index, internal_idx(0, InternalDir::Left), external_idx(0));
        tensor.set(1, 1, 1, 1.0);
        tensors.push_back(tensor);

        // Setting bulk tensors
        for (uint32_t q = 1; q < num_qubits - 1; q++) {
          tensor = ITensor(internal_idx(q - 1, InternalDir::Right), internal_idx(q, InternalDir::Left), external_idx(q));
          tensor.set(1, 1, 1, 1.0);
          tensors.push_back(tensor);
        }

        // Setting right boundary tensor
        tensor = ITensor(internal_idx(num_qubits - 2, InternalDir::Right), right_boundary_index, external_idx(num_qubits - 1));
        tensor.set(1, 1, 1, 1.0);
        tensors.push_back(tensor);
      }

    MatrixProductStateImpl(const MatrixProductStateImpl& other) : MatrixProductStateImpl(other.num_qubits, other.bond_dimension, other.sv_threshold) {
      tensors = other.tensors;
      singular_values = other.singular_values;

      left_environment_tensor = other.left_environment_tensor;
      right_environment_tensor = other.right_environment_tensor;

      left_boundary_index = other.left_boundary_index;
      right_boundary_index = other.right_boundary_index;
      internal_indices = other.internal_indices;
      external_indices = other.external_indices;

      left_ortho_lim = other.left_ortho_lim;
      right_ortho_lim = other.right_ortho_lim;

      log = other.log;
      debug_level = other.debug_level;
      orthogonality_level = other.orthogonality_level;
    }

    static MatrixProductStateImpl from_mps(const MPS& mps_, size_t bond_dimension, double sv_threshold) {
      size_t num_qubits = mps_.length();
      MatrixProductStateImpl vidal_mps(num_qubits, bond_dimension, sv_threshold);

      MPS mps(mps_);
      mps.position(0);

      ITensor U;
      ITensor V = mps(1);
      ITensor S;
      for (size_t i = 1; i < num_qubits; i++) {
        std::vector<Index> u_inds{siteIndex(mps, i)};
        std::vector<Index> v_inds{siteIndex(mps, i+1)};
        if (i != 1) {
          u_inds.push_back(vidal_mps.internal_idx(i - 2, InternalDir::Right));
        }

        if (i != mps.length() - 1) {
          v_inds.push_back(linkIndex(mps, i + 1));
        }


        auto M = V*mps(i + 1);

        std::tie(U, S, V) = svd(M, u_inds, v_inds, {
          "SVDMethod=","gesvd",
          "Cutoff=",sv_threshold,"MaxDim=",bond_dimension,
          "LeftTags=",fmt::format("n={},Internal,Left",i-1),
          "RightTags=",fmt::format("n={},Internal,Right",i-1)
        });

        auto ext = siteIndex(mps, i);
        U.replaceTags(ext.tags(), vidal_mps.external_idx(i - 1).tags());
        if (i != 1) {
          U.replaceTags(linkIndex(mps, i-1).tags(), tags(vidal_mps.internal_idx(i-1, InternalDir::Left)));
        }

        if (i != num_qubits-1) {
          U.replaceTags(linkIndex(mps, i).tags(), tags(vidal_mps.internal_idx(i, InternalDir::Right)));
        }

        vidal_mps.tensors[i-1] = U;
        vidal_mps.singular_values[i-1] = S;

        vidal_mps.external_indices[i-1] = findInds(U, "External")[0];
        vidal_mps.internal_indices[2*(i-1)] = findInds(S, "Internal,Left")[0];
        vidal_mps.internal_indices[2*(i-1)+1] = findInds(S, "Internal,Right")[0];
      }

      V.replaceTags(siteIndex(mps, num_qubits).tags(), vidal_mps.external_idx(num_qubits - 1).tags());
      vidal_mps.external_indices[num_qubits - 1] = findInds(V, "External")[0];
      vidal_mps.tensors[num_qubits - 1] = V;


      // Add boundary indices
      ITensor one;

      one = ITensor(vidal_mps.left_boundary_index);
      one.set(1, 1.0);
      vidal_mps.tensors[0] *= one;

      one = ITensor(vidal_mps.right_boundary_index);
      one.set(1, 1.0);
      vidal_mps.tensors[num_qubits - 1] *= one;

      vidal_mps.set_left_ortho_lim(0);
      vidal_mps.set_right_ortho_lim(num_qubits - 1);

      return vidal_mps;
    }

    void set_debug_level(int i) {
      if (i > 2) {
        throw std::runtime_error("Debug level must be one of [0, 1, 2].");
      }
      debug_level = i;
    }

    void set_orthogonality_level(int i) {
      if (i > 1) {
        throw std::runtime_error("Orthogonality level must be one of [0, 1].");
      }
      orthogonality_level = i;
    }

    std::pair<uint32_t, uint32_t> get_boundaries(const Qubits& qubits) {
      if (qubits.size() == num_qubits) {
        throw std::runtime_error("Cannot trace over every qubit of MPS.");
      }

      Qubits sorted(qubits.begin(), qubits.end());
      std::sort(sorted.begin(), sorted.end());

      uint32_t q1 = 0;
      while (q1 == sorted[q1] && q1 < num_qubits) {
        q1++;
      }

      uint32_t q2 = num_qubits - 1;
      size_t k = sorted.size() - 1;
      while (q2 == sorted[k] && q2 > 0) {
        k--;
        q2--;
      }
      q2++;

      size_t left_width = q1;
      size_t right_width = num_qubits - q2;

      if (right_width + left_width != qubits.size()) {
        throw std::runtime_error(fmt::format("Provided qubits {} are not exclusively at the boundary. Cannot perform MatrixProductState.partial_trace.", qubits));
      }

      return {q1, q2};
    }

    MatrixProductStateImpl partial_trace(const Qubits& qubits) {
      if (qubits.size() == 0) {
        return MatrixProductStateImpl(*this);
      }

      auto [q1, q2] = get_boundaries(qubits);
      orthogonalize(q1, q2);

      size_t remaining_qubits = num_qubits - qubits.size();

      std::vector<ITensor> tensors_;
      std::vector<ITensor> singular_values_;

      std::vector<Index> internal_indices_;
      std::vector<Index> external_indices_;

      ITensor left_environment_tensor_ = build_left_environment_tensor(q1);
      ITensor right_environment_tensor_ = build_right_environment_tensor(q2);

      for (size_t q = q1; q < q2; q++) {
        tensors_.push_back(tensors[q]);
        if (q != q2 - 1) {
          singular_values_.push_back(singular_values[q]);
        }
      }

      uint32_t lqb = remaining_qubits - 1;
      if (q1 != 0) {
        tensors_[0] *= singular_values[q1 - 1];
      }

      if (q2 != num_qubits) {
        tensors_[lqb] *= singular_values[q2 - 1];
      }
      
      Index left_ = commonIndex(left_environment_tensor_, tensors_[0]);
      Index right_ = commonIndex(right_environment_tensor_, tensors_[lqb]);
      Index left_boundary_index_ = Index(dim(left_), "Internal,LEdge");
      Index right_boundary_index_ = Index(dim(right_), "Internal,REdge");
      try {
        left_environment_tensor_.replaceInds({left_, prime(left_)}, {left_boundary_index_, prime(left_boundary_index_)});
      } catch (const ITError& error) {
        left_environment_tensor_ = toDense(left_environment_tensor_);
        left_environment_tensor_.replaceInds({left_, prime(left_)}, {left_boundary_index_, prime(left_boundary_index_)});
      }
      tensors_[0].replaceInds({left_}, {left_boundary_index_});

      try {
        right_environment_tensor_.replaceInds({right_, prime(right_)}, {right_boundary_index_, prime(right_boundary_index_)}); 
      } catch (const ITError& error) {
        right_environment_tensor_ = toDense(right_environment_tensor_);
        right_environment_tensor_.replaceInds({right_, prime(right_)}, {right_boundary_index_, prime(right_boundary_index_)}); 
      }
      tensors_[lqb].replaceInds({right_}, {right_boundary_index_});

      for (size_t j = 0; j < remaining_qubits - 1; j++) {
        auto left = findIndex(singular_values_[j], "Left");
        auto right = findIndex(singular_values_[j], "Right");

        Index left_(dim(left), fmt::format("n={},Internal,Left", j));
        Index right_(dim(right), fmt::format("n={},Internal,Right", j));

        try { 
          singular_values_[j].replaceInds({left, right}, {left_, right_});
        } catch (const ITError& e) {
          singular_values_[j] = toDense(singular_values_[j]);
          singular_values_[j].replaceInds({left, right}, {left_, right_});
        }

        tensors_[j].replaceInds({left}, {left_});

        tensors_[j+1].replaceInds({right}, {right_});
        
        internal_indices_.push_back(left_);
        internal_indices_.push_back(right_);
      }

      for (size_t q = 0; q < remaining_qubits; q++) {
        Index external = findIndex(tensors_[q], "External");
        Index external_(dim(external), fmt::format("i={},External", q));
        tensors_[q].replaceInds({external}, {external_});
        external_indices_.push_back(external_);
      }

      MatrixProductStateImpl mps(remaining_qubits, bond_dimension, sv_threshold);
      
      mps.tensors = tensors_;
      mps.singular_values = singular_values_;

      mps.left_environment_tensor = left_environment_tensor_;
      mps.right_environment_tensor = right_environment_tensor_;

      mps.left_boundary_index = left_boundary_index_;
      mps.right_boundary_index = right_boundary_index_;

      mps.external_indices = external_indices_;
      mps.internal_indices = internal_indices_;

      mps.left_ortho_lim = 0;
      mps.right_ortho_lim = remaining_qubits - 1;
      mps.debug_level = debug_level;
      mps.orthogonality_level = orthogonality_level; 

      return mps;
    }

    Index external_idx(size_t i) const {
      if (i >= num_qubits) {
        throw std::runtime_error(fmt::format("Cannot retrieve external index for i = {}.", i));
      }

      return external_indices[i];
    }

    enum InternalDir {
      Left, Right
    };

    Index internal_idx(size_t i, InternalDir d) const {
      if (i >= internal_indices.size()) {
        throw std::runtime_error(fmt::format("Cannot retrieve internal index for i = {}.", i));
      }

      if (d == InternalDir::Left) {
        return internal_indices[2*i];
      } else {
        return internal_indices[2*i + 1];
      }
    }

    std::string to_string() {
      if (is_pure_state()) {
        Statevector psi(coefficients_pure());
        return psi.to_string();
      } else {
        DensityMatrix rho(coefficients_mixed());
        return rho.to_string();
      }
    }

    void print_mps(bool print_data=false) const {
      auto print_tensor = [&](const ITensor& tensor) {
        if (print_data) {
          PrintData(tensor);
        } else {
          print(tensor);
        }
      };

      print_tensor(left_environment_tensor);
      print_tensor(tensors[0]);

      for (size_t q = 0; q < num_qubits - 1; q++) {
        print_tensor(singular_values[q]);
        print_tensor(tensors[q+1]);
      }

      print_tensor(right_environment_tensor);
    }

    void set_left_ortho_lim(uint32_t q) {
      left_ortho_lim = std::min(left_ortho_lim, q);
    }

    void set_right_ortho_lim(uint32_t q) {
      right_ortho_lim = std::max(right_ortho_lim, q);
    }

    void left_orthogonalize(uint32_t q) {
      while (left_ortho_lim < q) {
        svd_bond(left_ortho_lim++, nullptr, false);
        if (left_ortho_lim > right_ortho_lim) {
          right_ortho_lim++;
        }
      }
    }

    void right_orthogonalize(uint32_t q) {
      while (right_ortho_lim > q) {
        svd_bond(--right_ortho_lim, nullptr, false);
        if (right_ortho_lim < left_ortho_lim) {
          left_ortho_lim--;
        }
      }
    }

    void orthogonalize(size_t q) {
      if (orthogonality_level == 0) {
        return;
      }

      if (q > num_qubits - 1 || q < 0) {
        throw std::runtime_error(fmt::format("Cannot move orthogonality center of state with {} qubits to site {}\n", num_qubits, q));
      }

      left_orthogonalize(q);
      right_orthogonalize(q);
    }

    void orthogonalize(size_t q1, size_t q2) {
      if (orthogonality_level == 0) {
        return;
      }
      
      left_orthogonalize(q1);
      right_orthogonalize(q2 - 1);
    }

    bool is_orthogonal() const {
      if (orthogonality_level == 0) {
        return true;
      } else {
        return left_ortho_lim >= right_ortho_lim;
      }
    }

    std::vector<double> singular_values_to_vector(size_t i) const {
      if (i >= singular_values.size()) {
        throw std::runtime_error(fmt::format("Cannot retrieve singular values in index {} for MPS with {} qubits.", i, num_qubits));
      }

      std::vector<double> sv(bond_dimension, 0.0);
      uint32_t N = dim(inds(singular_values[i])[0]);
      for (uint32_t j = 0; j < N; j++) {
        std::vector<uint32_t> assignments{j + 1, j + 1};
        sv[j] = elt(singular_values[i], assignments);
      }

      return sv;
    }

    std::vector<std::vector<std::vector<std::complex<double>>>> get_tensor(uint32_t q) const {
      ITensor T = tensors[q];

      Index ext = external_idx(q);

      Index left_idx;
      if (q == 0) {
        left_idx = left_boundary_index;
      } else {
        T *= singular_values[q - 1];
        left_idx = internal_idx(q - 1, InternalDir::Left);
      }
      size_t d1 = dim(left_idx);

      Index right_idx;
      if (q == num_qubits - 1) {
        right_idx = right_boundary_index;
      } else {
        right_idx = internal_idx(q, InternalDir::Left);
      }
      size_t d2 = dim(right_idx);

      std::vector<std::vector<std::vector<std::complex<double>>>> values =
        std::vector<std::vector<std::vector<std::complex<double>>>>(d1, 
                     std::vector<std::vector<std::complex<double>>>(d2, 
                                  std::vector<std::complex<double>>(2, std::complex<double>(0.0, 0.0))));
      for (uint32_t a1 = 0; a1 < d1; a1++) {
        for (uint32_t a2 = 0; a2 < d2; a2++) {
          for (uint32_t i = 0; i < 2; i++) {
            values[a1][a2][i] = eltC(T, left_idx=a1+1, right_idx=a2+1, ext=i+1);
          }
        }
      }

      return values;
    }

    double entanglement(uint32_t q, uint32_t index) {
      if (q < 0 || q > num_qubits) {
        throw std::invalid_argument("Invalid qubit passed to MatrixProductState.entanglement; must have 0 <= q <= num_qubits.");
      }

      if (q == 0 || q == num_qubits) {
        return 0.0;
      }

      orthogonalize(q);
      assert_state_valid(fmt::format("State invalid after applying entanglement({})\n", q));

      auto singular_vals = singular_values[q-1];
      int d = dim(inds(singular_vals)[0]);

      std::vector<double> sv(d);
      for (int i = 0; i < d; i++) {
        sv[i] = std::pow(elt(singular_vals, i+1, i+1), 2);
      }

      return renyi_entropy(index, sv);
    }

    ITensor left_boundary_tensor(size_t i) const {
      if (i == 0) {
        return left_environment_tensor;
      }

      Index idx = internal_idx(i - 1, InternalDir::Left);
      return delta(idx, prime(idx));

      ITensor tensor;
      try {
        tensor = singular_values[i - 1] * conj(prime(singular_values[i - 1], "Right"));
      } catch (const ITError& e) {
        tensor = toDense(singular_values[i - 1]) * conj(prime(singular_values[i - 1], "Right"));
      }

      return tensor;
    }

    ITensor build_left_environment_tensor(size_t i, const std::vector<ITensor>& external_tensors) const {
      ITensor L = left_environment_tensor;
      extend_left_environment_tensor(L, 0, i, external_tensors);
      return L;
    }

    ITensor build_left_environment_tensor(size_t i) const {
      std::vector<ITensor> external_tensors = get_deltas_between(0, i);
      return build_left_environment_tensor(i, external_tensors);
    }

    void extend_left_environment_tensor(ITensor& L, uint32_t i1, uint32_t i2, const std::vector<ITensor>& external_tensors) const {
      if (i1 != i2) {
        L = partial_contraction(i1, i2, &external_tensors, &L, nullptr, false, false);
      }
    }

    void extend_left_environment_tensor(ITensor& L, uint32_t i1, uint32_t i2) const {
      std::vector<ITensor> external_tensors = get_deltas_between(i1, i2);
      extend_left_environment_tensor(L, i1, i2, external_tensors);
    }

    ITensor right_boundary_tensor(size_t i) const {
      if (i == num_qubits) {
        return right_environment_tensor;
      }
      Index idx = internal_idx(i - 1, InternalDir::Right);
      return delta(idx, prime(idx));

      ITensor tensor;
      try {
        tensor = singular_values[i - 1] * conj(prime(singular_values[i - 1], "Left"));
      } catch (const ITError& e) {
        tensor = toDense(singular_values[i - 1]) * conj(prime(singular_values[i - 1], "Left"));
      }

      return tensor;
    }

    ITensor build_right_environment_tensor(size_t i, const std::vector<ITensor>& external_tensors) const {
      ITensor R = right_environment_tensor;
      extend_right_environment_tensor(R, num_qubits, i, external_tensors);
      return R;
    }

    ITensor build_right_environment_tensor(size_t i) const {
      std::vector<ITensor> external_tensors = get_deltas_between(i, num_qubits);
      return build_right_environment_tensor(i, external_tensors);
    }

    void extend_right_environment_tensor(ITensor& R, uint32_t i1, uint32_t i2, const std::vector<ITensor>& external_tensors) const {
      if (i1 != i2) {
        R = partial_contraction(i2, i1, &external_tensors, nullptr, &R, false, false);
      }
    }

    void extend_right_environment_tensor(ITensor& R, uint32_t i1, uint32_t i2) const {
      std::vector<ITensor> external_tensors = get_deltas_between(i2, i1);
      extend_right_environment_tensor(R, i1, i2, external_tensors);
    }

    ITensor partial_contraction(
        size_t i1, size_t i2, 
        const std::vector<ITensor>* external_tensors, const ITensor* L, const ITensor* R, 
        bool include_sv_left=true, bool include_sv_right=true
      ) const {

      // If a right environment is provided but not a left, contract from right-to-left instead of left-to-right
      bool left = !(R && !L);

      ITensor contraction;

      size_t k = 0;

      auto advance_contraction = [&](ITensor& C, size_t q, bool include_sv_left, bool include_sv_right) {
        ITensor tensor = tensors[q];

        if (q != 0 && include_sv_left) {
          tensor *= singular_values[q - 1];
        }

        if (q != num_qubits - 1 && include_sv_right) {
          tensor *= singular_values[q];
        }

        if (!C) {
          C = tensor;
        } else {
          C *= tensor;
        }

        if (external_tensors != nullptr && k < external_tensors->size()) {
          size_t p = left ? k : (external_tensors->size() - 1 - k);
          k++;
          C *= (*external_tensors)[p];
        }
        C *= conj(prime(tensor));
      };

      const ITensor* T1 = left ? L : R;
      const ITensor* T2 = left ? R : L;

      if (T1 != nullptr) {
        contraction = *T1;
      }

      size_t width = i2 - i1;

      for (size_t j = 0; j < width; j++) {
        size_t n = left ? (i1 + j) : (i2 - j - 1);
        bool include_sv_left_ = !left;
        bool include_sv_right_ = left;

        if (n == i1) {
          include_sv_left_ = include_sv_left;
        }

        if (n == i2 - 1) {
          include_sv_right_ = include_sv_right;
        }

        advance_contraction(contraction, n, include_sv_left_, include_sv_right_);
      }

      if (T2 != nullptr) {
        contraction *= (*T2);
      }

      return contraction;
    }

    std::complex<double> partial_expectation(const Eigen::MatrixXcd& m, uint32_t i1, uint32_t i2, const ITensor& L, const ITensor& R) const {
      std::vector<Index> idxs;
      std::vector<Index> idxs_;

      for (size_t q = i1; q < i2; q++) {
        Index idx = external_idx(q);
        idxs.push_back(idx);
        idxs_.push_back(prime(idx));
      }

      std::vector<ITensor> mtensor = {matrix_to_tensor(m, idxs_, idxs)};
      ITensor contraction = partial_contraction(i1, i2, &mtensor, &L, &R, true, true);
      return tensor_to_scalar(contraction);
    }

    std::complex<double> partial_expectation(const std::vector<ITensor>& operators, uint32_t i1, uint32_t i2, const ITensor& L, const ITensor& R) const {
      assert_state_valid(fmt::format("State invalid while trying to call partial_expectation\n"));
      ITensor contraction = partial_contraction(i1, i2, &operators, &L, &R, true, true);
      return tensor_to_scalar(contraction);
    }

    std::pair<ITensor, ITensor> get_boundary_tensors(size_t i1, size_t i2) {
      if (orthogonality_level == 0) {
        return {build_left_environment_tensor(i1), build_right_environment_tensor(i2)};
      } else {
        orthogonalize(i1, i2);
        return {left_boundary_tensor(i1), right_boundary_tensor(i2)};
      }
    }

    std::complex<double> expectation(const PauliString& p) {
      if (p.num_qubits != num_qubits) {
        throw std::runtime_error(fmt::format("Provided PauliString has {} qubits but MatrixProductState has {} qubits.", p.num_qubits, num_qubits));
      }

      auto qubit_range = p.support_range();

      // Pauli is proportional to I; return sign.
      if (qubit_range == std::nullopt) {
        return p.sign();
      }

      auto [q1, q2] = qubit_range.value();

      auto [L, R] = get_boundary_tensors(q1, q2);

      std::vector<ITensor> paulis;
      for (size_t q = q1; q < q2; q++) {
        Index idx = external_idx(q);
        paulis.push_back(pauli_tensor(p.to_pauli(q), prime(idx), idx));
      }

      return p.sign() * partial_expectation(paulis, q1, q2, L, R);
    }

    double expectation(const BitString& bits, std::optional<QubitSupport> support) {
      QubitSupport _support;
      if (support) {
        _support = support.value();
      } else {
        _support = std::make_pair(0, num_qubits);
      }

      QubitInterval interval = to_interval(_support);

      uint32_t q1, q2;
      if (interval) {
        std::tie(q1, q2) = interval.value();
      } else {
        return 1.0;
      }

      auto [L, R] = get_boundary_tensors(q1, q2);

      std::vector<ITensor> operators;

      Qubits qubits = to_qubits(_support);
      std::set<uint32_t> qubits_set(qubits.begin(), qubits.end());
      for (size_t q = q1; q < q2; q++) {
        Index idx = external_idx(q);
        ITensor op;
        if (qubits_set.contains(q)) {
          op = projection_tensor(bits.get(q), prime(idx), idx);
        } else {
          op = matrix_to_tensor(Eigen::Matrix2cd::Identity(), {prime(idx)}, {idx});
        }

        operators.push_back(op);
      }

      return partial_expectation(operators, q1, q2, L, R).real();
    }

    std::complex<double> expectation(const Eigen::MatrixXcd& m, const Qubits& qubits) {
      if (qubits.size() == 0) {
        throw std::runtime_error("Cannot compute expectation over 0 qubits.");
      }

      size_t r = m.rows();
      size_t c = m.cols();
      size_t n = qubits.size();
      if (r != c || (1u << n != r)) {
        throw std::runtime_error(fmt::format("Passed observable has dimension {}x{}, provided {} sites.", r, c, n));
      }

      if (!support_contiguous(qubits)) {
        throw std::runtime_error(fmt::format("Provided sites {} are not contiguous.", qubits));
      }

      auto [q1, q2] = to_interval(qubits).value();
      
      auto [L, R] = get_boundary_tensors(q1, q2);

      return partial_expectation(m, q1, q2, L, R);
    }

    std::vector<BitAmplitudes> sample_bitstrings(const std::vector<QubitSupport>& supports, size_t num_samples) {
      int i = orthogonality_level;
      set_orthogonality_level(1);
      orthogonalize(0);
      set_orthogonality_level(i);

      std::vector<BitAmplitudes> samples;
      
      for (size_t i = 0; i < num_samples; i++) {
        double p = 1.0;
        BitString bits(num_qubits);
        ITensor L = left_environment_tensor;

        for (size_t q = 0; q < num_qubits; q++) {
          Index ext = external_idx(q);
          std::vector<ITensor> M = {projection_tensor(0, prime(ext), ext)};


          ITensor R = right_boundary_tensor(q+1);
          ITensor L0 = partial_contraction(q, q+1, &M, &L, nullptr, false, true);

          double p0 = std::abs(tensor_to_scalar(L0 * R))/p;
          
          bool v = (randf() >= p0);
          bits.set(q, v);
          if (v) {
            M = {projection_tensor(1, prime(ext), ext)};
            ITensor L1 = partial_contraction(q, q+1, &M, &L, nullptr, false, true);
            L = L1;
            p *= 1.0 - p0;
          } else {
            L = L0;
            p *= p0;
          }
        }
        
        std::vector<double> amplitudes{p};
        for (const auto& support : supports) {
          amplitudes.push_back(expectation(bits, support));
        }

        samples.push_back({bits, amplitudes});
      }

      return samples;
    }

    std::vector<PauliAmplitudes> sample_paulis(const std::vector<QubitSupport>& supports, size_t num_samples) {
      int i = orthogonality_level;
      set_orthogonality_level(1);
      orthogonalize(0);
      set_orthogonality_level(i);

      std::vector<PauliAmplitudes> samples(num_samples);
      std::minstd_rand rng(randi());

      for (size_t k = 0; k < num_samples; k++) {
        std::vector<Pauli> p(num_qubits);
        double P = 1.0;

        ITensor L = left_environment_tensor;

        for (size_t q = 0; q < num_qubits; q++) {
          std::vector<double> probs(4);
          std::vector<ITensor> pauli_tensors(4);

          Index s = external_indices[q];

          for (size_t p = 0; p < 4; p++) {
            std::vector<ITensor> sigma = {pauli_tensor(static_cast<Pauli>(p), prime(s), s)};

            auto C = partial_contraction(q, q+1, &sigma, &L, nullptr, false, true);

            auto contraction = conj(C) * C / 2.0;

            std::vector<size_t> inds;
            double prob = std::abs(eltC(contraction, inds));
            probs[p] = prob;
            pauli_tensors[p] = C / std::sqrt(2.0 * prob);
          }

          std::discrete_distribution<> dist(probs.begin(), probs.end());
          size_t a = dist(rng);

          p[q] = static_cast<Pauli>(a);
          P *= probs[a];
          L = pauli_tensors[a];
        }

        PauliString pauli(p);

        double t = std::sqrt(P*std::pow(2.0, num_qubits));
        std::vector<double> amplitudes{t};
        // TODO make this more efficient with partial contractions
        for (const auto& support : supports) {
          PauliString ps = pauli.substring(support, false);
          amplitudes.push_back(std::abs(expectation(ps)));
        }

        samples[k] = {pauli, amplitudes};
      }

      return samples;
    }

    std::vector<double> process_bipartite_pauli_samples(const std::vector<PauliAmplitudes>& pauli_samples) {
      int i = orthogonality_level;
      set_orthogonality_level(1);
      orthogonalize(0);

      size_t N = num_qubits/2 - 1;
      size_t num_samples = pauli_samples.size();
      std::vector<std::vector<double>> samplesA(N, std::vector<double>(num_samples));
      std::vector<std::vector<double>> samplesB(N, std::vector<double>(num_samples));
      std::vector<std::vector<double>> samplesAB(N, std::vector<double>(num_samples));

      for (size_t j = 0; j < num_samples; j++) {
        auto const [P, t] = pauli_samples[j];

        std::vector<double> tA(N);
        ITensor L = left_environment_tensor;
        for (size_t q = 0; q < N; q++) {
          Index idx = external_idx(q);
          std::vector<ITensor> p = {pauli_tensor(P.to_pauli(q), prime(idx), idx)};
          L = partial_contraction(q, q+1, &p, &L, nullptr, false, true);

          ITensor contraction = L * right_boundary_tensor(q+1);
          samplesA[q][j] = std::abs(tensor_to_scalar(contraction));
        }

        std::vector<double> tB(N);
        std::vector<ITensor> paulis;
        for (size_t q = num_qubits/2; q < num_qubits; q++) {
          Index idx = external_idx(q);
          paulis.push_back(pauli_tensor(P.to_pauli(q), prime(idx), idx));
        }
        size_t i = num_qubits/2;
        ITensor R = partial_contraction(i, num_qubits, &paulis, nullptr, &right_environment_tensor, true, true);

        for (size_t n = 0; n < N; n++) {
          uint32_t q = num_qubits/2 - n;
          Index idx = external_idx(q - 1);
          std::vector<ITensor> p = {pauli_tensor(P.to_pauli(q-1), prime(idx), idx)};
          R = partial_contraction(q-1, q, &p, nullptr, &R, true, false);

          ITensor contraction = left_boundary_tensor(q-1) * R;
          samplesB[N - 1 - n][j] = std::abs(tensor_to_scalar(contraction));
        }

        for (size_t n = 0; n < N; n++) {
          samplesAB[n][j] = t[0];
        }
      }

      std::vector<double> magic(N);
      for (size_t n = 0; n < N; n++) {
        magic[n] = MatrixProductState::calculate_magic_mutual_information_from_samples2(samplesAB[n], samplesA[n], samplesB[n]);
      }

      set_orthogonality_level(i);
      return magic;
    }

    std::vector<double> process_bipartite_bit_samples(const std::vector<BitAmplitudes>& bit_samples) {
      int i = orthogonality_level;
      set_orthogonality_level(1);
      orthogonalize(0);

      size_t N = num_qubits/2 - 1;
      size_t num_samples = bit_samples.size();
      std::vector<std::vector<double>> samplesA(N, std::vector<double>(num_samples));
      std::vector<std::vector<double>> samplesB(N, std::vector<double>(num_samples));
      std::vector<std::vector<double>> samplesAB(N, std::vector<double>(num_samples));

      for (size_t j = 0; j < num_samples; j++) {
        auto const [b, t] = bit_samples[j];

        std::vector<double> tA(N);
        ITensor L = left_environment_tensor;
        for (size_t q = 0; q < N; q++) {
          Index idx = external_idx(q);
          std::vector<ITensor> p = {projection_tensor(b.get(q), prime(idx), idx)};
          L = partial_contraction(q, q+1, &p, &L, nullptr, false, true);

          ITensor contraction = L * right_boundary_tensor(q+1);
          samplesA[q][j] = std::abs(tensor_to_scalar(contraction));
        }

        std::vector<double> tB(N);
        std::vector<ITensor> projectors;
        for (size_t q = num_qubits/2; q < num_qubits; q++) {
          Index idx = external_idx(q);
          projectors.push_back(projection_tensor(b.get(q), prime(idx), idx));
        }
        size_t i = num_qubits/2;
        ITensor R = partial_contraction(i, num_qubits, &projectors, nullptr, &right_environment_tensor, true, true);

        for (size_t n = 0; n < N; n++) {
          uint32_t q = num_qubits/2 - n;
          Index idx = external_idx(q-1);
          std::vector<ITensor> p = {projection_tensor(b.get(q-1), prime(idx), idx)};
          R = partial_contraction(q-1, q, &p, nullptr, &R, true, false);

          ITensor contraction = left_boundary_tensor(q-1) * R;
          samplesB[N - 1 - n][j] = std::abs(tensor_to_scalar(contraction));
        }

        for (size_t n = 0; n < N; n++) {
          samplesAB[n][j] = t[0];
        }
      }

      std::vector<double> data(N);
      for (size_t n = 0; n < N; n++) {
        data[n] = estimate_mutual_renyi_entropy(samplesAB[n], samplesA[n], samplesB[n], 2);
      }

      set_orthogonality_level(i);
      return data;
    }

    bool is_pure_state() const {
      return dim(left_boundary_index) == 1 && dim(right_boundary_index) == 1;
    }

    Eigen::MatrixXcd coefficients_mixed() {
      if (num_qubits > 15) {
        throw std::runtime_error("Cannot generate coefficients for n > 15 qubits.");
      }

      auto contraction = partial_contraction(0, num_qubits, nullptr, &left_environment_tensor, &right_environment_tensor);

      size_t s = 1u << num_qubits; 
      Eigen::MatrixXcd data = Eigen::MatrixXcd::Zero(s, s);

      for (size_t z1 = 0; z1 < s; z1++) {
        for (size_t z2 = 0; z2 < s; z2++) {
          std::vector<IndexVal> assignments(2*num_qubits);
          for (size_t j = 0; j < num_qubits; j++) {
            const Index& idx = external_idx(j);
            assignments[2*j + 1] = (idx = ((z1 >> j) & 1u) + 1);
            assignments[2*j] = (prime(idx) = ((z2 >> j) & 1u) + 1);
          }

          data(z1, z2) = eltC(contraction, assignments);
        }
      }

      return data;
    }

    Eigen::VectorXcd coefficients_pure() {
      if (num_qubits > 31) {
        throw std::runtime_error("Cannot generate coefficients for n > 31 qubits.");
      }

      if (!is_pure_state()) {
        throw std::runtime_error("Cannot calculate coefficients for mixed MatrixProductState.");
      }
      
      orthogonalize(0);

      ITensor C = tensors[0];

      for (uint32_t q = 0; q < num_qubits - 1; q++) {
        C *= singular_values[q]*tensors[q+1];
      }

      C *= delta(left_boundary_index, right_boundary_index);

      std::vector<uint32_t> indices(1u << num_qubits);
      std::iota(indices.begin(), indices.end(), 0);

      Eigen::VectorXcd vals(1u << num_qubits);
      for (uint32_t i = 0; i < indices.size(); i++) {
        uint32_t z = indices[i];
        std::vector<int> assignments(num_qubits);
        for (uint32_t j = 0; j < num_qubits; j++) {
          assignments[j] = ((z >> j) & 1u) + 1;
        }

        vals[i] = eltC(C, assignments);
      }

      return vals;
    }

    void swap(uint32_t q1, uint32_t q2) {
      evolve(gates::SWAP::value, {q1, q2});
    }

    void svd_bond(uint32_t q, ITensor* T=nullptr, bool truncate=true) {
      size_t q1 = q;
      size_t q2 = q + 1;

      ITensor theta = tensors[q1];
      theta *= singular_values[q1];
      theta *= tensors[q2];
      if (T) {
        theta = noPrime(theta * (*T));
      }

      std::vector<Index> u_inds{external_idx(q1)};
      std::vector<Index> v_inds{external_idx(q2)};

      Index left;
      if (q1 != 0) {
        left = internal_idx(q1 - 1, InternalDir::Left);
        theta *= singular_values[q1 - 1];
      } else {
        left = left_boundary_index;
      }
      u_inds.push_back(left);

      Index right;
      if (q2 != num_qubits - 1) {
        right = internal_idx(q2, InternalDir::Right);
        theta *= singular_values[q2];
      } else {
        right = right_boundary_index;
      }
      v_inds.push_back(right);

      double threshold = truncate ? sv_threshold : 1e-15;

      auto [U, S, V] = svd(theta, u_inds, v_inds, {
        "SVDMethod=","gesvd",
        "Cutoff=",threshold,"MaxDim=",bond_dimension,
        "LeftTags=",fmt::format("n={},Internal,Left", q1),
        "RightTags=",fmt::format("n={},Internal,Right", q1)
      });

      double truncerr = sqr(norm(U*S*V - theta)/norm(theta));
      log.push_back(truncerr);

      // Renormalize singular values
      size_t N = dim(inds(S)[0]);
      double d = 0.0;
      for (uint32_t p = 1; p <= N; p++) {
        std::vector<uint32_t> assignment = {p, p};
        double c = elt(S, assignment);
        d += c*c;
      }
      S /= std::sqrt(d);

      auto inv = [&](Real r) { 
        if (r > sv_threshold) {
          return 1.0/r;
        } else {
          return 0.0;
        }
      };

      if (q1 != 0) {
        U *= apply(singular_values[q1 - 1], inv);
      }
      if (q2 != num_qubits - 1) {
        V *= apply(singular_values[q2], inv);
      }

      internal_indices[2*q1]   = commonIndex(U, S);
      internal_indices[2*q1+1] = commonIndex(V, S);

      tensors[q1]         = U;
      tensors[q2]         = V;
      singular_values[q1] = S;
    }

    void evolve(const Eigen::Matrix2cd& gate, uint32_t q) {
      auto i = external_indices[q];
      auto ip = prime(i);
      ITensor tensor = matrix_to_tensor(gate, {ip}, {i});
      tensors[q] = noPrime(tensors[q]*tensor);

      std::stringstream stream;
      stream << "Error after applying gate \n" << gate << fmt::format("\n to qubit {}.", q);
      assert_state_valid(stream.str());
    }

    void evolve(const Eigen::Matrix4cd& gate, uint32_t q1_, uint32_t q2_) {
      uint32_t q1 = std::min(q1_, q2_);
      uint32_t q2 = std::max(q1_, q2_);

      orthogonalize(q1);

      if (q2 - q1 > 1) {
        for (size_t q = q1; q < q2 - 1; q++) {
          swap(q, q+1);
        }

        Qubits qbits{q2 - 1, q2};
        if (q1_ > q2_) {
          Eigen::Matrix4cd SWAP = gates::SWAP::value;
          evolve(SWAP * gate * SWAP, qbits);
        } else {
          evolve(gate, qbits);
        }

        // Backward swaps
        for (size_t q = q2 - 1; q > q1; q--) {
          swap(q-1, q);
        }

        return;
      }

      auto i1 = external_idx(q1_);
      auto i2 = external_idx(q2_);
      ITensor gate_tensor = matrix_to_tensor(gate, 
        {prime(i1), prime(i2)}, 
        {i1,        i2}
      );

      svd_bond(q1, &gate_tensor);
      set_left_ortho_lim(q1);
      set_right_ortho_lim(q1);

      std::stringstream stream;
      stream << "Error after applying gate \n" << gate << fmt::format("\n to qubits ({}, {}).", q1_, q2_);
      assert_state_valid(stream.str());

    }

    void evolve(const Eigen::MatrixXcd& gate, const Qubits& qubits) {
      assert_gate_shape(gate, qubits);

      if (qubits.size() == 1) {
        evolve(gate, qubits[0]);
        return;
      }

      // TODO combine q = 2 and q > 2 cases?
      if (qubits.size() == 2) {
        evolve(gate, qubits[0], qubits[1]);
        return;
      }

      uint32_t qmin = std::ranges::min(qubits);
      uint32_t qmax = qmin + qubits.size();
      orthogonalize(qmin, qmax);

      std::vector<uint32_t> inds(num_qubits);
      std::iota(inds.begin(), inds.end(), 0);
      std::vector<std::pair<uint32_t, uint32_t>> swaps;
      for (size_t i = 0; i < qubits.size(); i++) {
        uint32_t q = qubits[i];
        auto it = std::find(inds.begin(), inds.end(), q);
        uint32_t current_pos;
        if (it != inds.end()) {
          current_pos = std::distance(inds.begin(), it);
        } else {
          throw std::runtime_error("Error finding qubit.");
        }

        for (uint32_t qi = current_pos; qi >= qmin + i + 1; qi--) {
          std::swap(inds[qi], inds[qi-1]);
          swaps.push_back({qi, qi-1});
        }
      }

      for (size_t j = 0; j < swaps.size(); j++) {
        auto [q1, q2] = swaps[j];
        swap(q1, q2);
      }

      // Now, gate is applied to [qmin, ..., qmax]
      std::vector<Index> indices;
      std::vector<Index> indices_p;
      for (uint32_t q = qmin; q < qmax; q++) {
        indices.push_back(external_idx(q));
        indices_p.push_back(prime(external_idx(q)));
      }

      ITensor theta = tensors[qmin];
      for (size_t q = qmin+1; q < qmax; q++) {
        theta *= singular_values[q-1];
        theta *= tensors[q];
      }

      theta = noPrime(theta * matrix_to_tensor(gate, indices_p, indices));
      reset_from_tensor(theta, std::make_pair(qmin, qmax));

      // Reverse swaps
      for (size_t j = swaps.size(); j > 0; j--) {
        auto [q1, q2] = swaps[j - 1];
        swap(q1, q2);
      }
    }

    void reset_from_tensor(const ITensor& tensor, QubitInterval support) {
      set_debug_level(1);
      if (!support) {
        return;
      }

      auto [q1, q2] = support.value();
      ITensor c = tensor;

      Index left = left_boundary_index;
      if (q1 != 0) {
        c *= singular_values[q1 - 1];
        left = internal_idx(q1 - 1, InternalDir::Left);
      }
      
      Index right = right_boundary_index;
      if (q2 != num_qubits) {
        c *= singular_values[q2 - 1];
        right = internal_idx(q2 - 1, InternalDir::Right);
      }

      for (size_t i = q1; i < q2 - 1; i++) {
        std::vector<Index> u_inds = {left, external_idx(i)};

        std::vector<Index> v_inds{right};
        for (size_t j = i + 1; j < q2; j++) {
          v_inds.push_back(external_idx(j));
        }
        
        auto [U, S, V] = svd(c, u_inds, v_inds, {
          "SVDMethod=","gesvd",
          "Cutoff=",sv_threshold,"MaxDim=",bond_dimension,
          "LeftTags=",fmt::format("n={},Internal,Left", i),
          "RightTags=",fmt::format("n={},Internal,Right", i)
        });

        double truncerr = sqr(norm(U*S*V - c)/norm(c));
        log.push_back(truncerr);

        // Renormalize singular values
        size_t N = dim(inds(S)[0]);
        double d = 0.0;
        for (uint32_t p = 1; p <= N; p++) {
          std::vector<uint32_t> assignment = {p, p};
          double c = elt(S, assignment);
          d += c*c;
        }
        d = std::sqrt(d);
        S /= d;
        U *= d;

        c = V;
        tensors[i] = U;
        singular_values[i] = S;

        left = commonIndex(V, S);
        internal_indices[2*i]     = commonIndex(U, S);
        internal_indices[2*i + 1] = left;
      }

      tensors[q2 - 1] = c;

      // Reset effect of multiplying in singular values
      auto inv = [&](Real r) { 
        if (r > sv_threshold) {
          return 1.0/r;
        } else {
          return 0.0;
        }
      };

      if (q1 != 0) {
        tensors[q1] *= apply(singular_values[q1 - 1], inv);
      }

      if (q2 != num_qubits) {
        tensors[q2 - 1] *= apply(singular_values[q2 - 1], inv);
      }

      set_left_ortho_lim(q1);
      set_right_ortho_lim(q2-1);

      assert_state_valid(fmt::format("Failed after reset_from_tensor"));
    }

    double trace() const {
      std::vector<ITensor> deltas = get_deltas_between(0, num_qubits);
      ITensor contraction = partial_contraction(0, num_qubits, &deltas, &left_environment_tensor, &right_environment_tensor);
      return std::abs(tensor_to_scalar(contraction));
    }

    std::vector<ITensor> get_deltas_between(uint32_t q1, uint32_t q2) const {
      std::vector<ITensor> deltas;
      for (size_t q = q1; q < q2; q++) {
        Index idx = external_idx(q);
        deltas.push_back(delta(idx, prime(idx)));
      }

      return deltas;
    }

    double purity() {
      if (is_pure_state()) {
        return 1.0;
      }

      ITensor C = left_environment_tensor;
      ITensor L = C;
      L *= conj(prime(C, 2));
      for (size_t i = 0; i < num_qubits; i++) {
        C = partial_contraction(i, i+1, nullptr, nullptr, nullptr, true, false);
        L *= C;
        L *= conj(prime(prime(C, "Internal"), "Internal"));
      }
      L *= right_environment_tensor;
      L *= prime(right_environment_tensor, 2);
      return tensor_to_scalar(L).real();
    }

    size_t bond_dimension_at_site(size_t i) const {
      if (i >= num_qubits - 1) {
        throw std::runtime_error(fmt::format("Cannot check bond dimension of site {} for MPS with {} sites.", i, num_qubits));
      }

      return dim(inds(singular_values[i])[0]);
    }

    std::complex<double> inner(const MatrixProductStateImpl& other) const {
      if (!is_pure_state() || !other.is_pure_state()) {
        throw std::runtime_error("Can't compute inner product of mixed state.");
      }

      if (num_qubits != other.num_qubits) {
        throw std::runtime_error(fmt::format("Can't compute inner product of MPS; number of qubits do not match: {} and {}.", num_qubits, other.num_qubits));
      }
      
      Index ext1 = external_idx(0);
      Index ext2 = other.external_idx(0);
      ITensor contraction = tensors[0] * prime(conj(replaceInds(other.tensors[0], {ext2}, {ext1})), "Internal");

      for (size_t q = 1; q < num_qubits; q++) {
        ext1 = external_idx(q);
        ext2 = other.external_idx(q);
        contraction *= singular_values[q - 1];
        contraction *= tensors[q];
        contraction *= prime(other.singular_values[q - 1]);
        contraction *= prime(conj(replaceInds(other.tensors[q], {ext2}, {ext1})), "Internal");
      }

      contraction *= delta(left_boundary_index, prime(other.left_boundary_index));
      contraction *= delta(right_boundary_index, prime(other.right_boundary_index));
      return std::conj(tensor_to_scalar(contraction));
    }

    MatrixProductStateImpl concatenate(const MatrixProductStateImpl& other) const {
      if (dim(right_boundary_index) != 1 || dim(other.left_boundary_index) != 1) {
        throw std::runtime_error("Cannot concatenate MPS with nontrivial right (left) environment tensors.");
      }

      MatrixProductStateImpl new_impl(num_qubits + other.num_qubits, std::max(bond_dimension, other.bond_dimension), std::min(sv_threshold, other.sv_threshold));

      for (size_t i = 0; i < num_qubits; i++) {
        new_impl.tensors[i] = tensors[i];
        new_impl.external_indices[i] = external_indices[i];
      }

      for (size_t i = 0; i < other.num_qubits; i++) {
        uint32_t j = i + tensors.size();
        new_impl.tensors[j] = other.tensors[i];
      }

      for (size_t i = 0; i < singular_values.size(); i++) {
        new_impl.singular_values[i] = singular_values[i];
        new_impl.internal_indices[2*i]   = internal_indices[2*i];
        new_impl.internal_indices[2*i+1] = internal_indices[2*i+1];
      }

      for (size_t i = 0; i < other.singular_values.size(); i++) {
        new_impl.singular_values[i + singular_values.size() + 1] = other.singular_values[i];
      }

      // Setting central singular values and patching indices
      ITensor sv(Index(1, fmt::format("n={},Internal,Left",num_qubits-1)), Index(1, fmt::format("n={},Internal,Right",num_qubits-1)));
      sv.set({1, 1}, 1.0);
      new_impl.singular_values[num_qubits-1] = sv;

      Index right = right_boundary_index;
      Index right_ = findIndex(sv, "Left");
      new_impl.tensors[num_qubits - 1].replaceInds({right}, {right_});
      new_impl.internal_indices[2*(num_qubits - 1)] = right_;

      Index left = other.left_boundary_index;
      Index left_ = findIndex(sv, "Right");
      new_impl.internal_indices[2*(num_qubits - 1) + 1] = left_;

      new_impl.tensors[num_qubits].replaceInds({left}, {left_});

      // Correct internal indices
      for (size_t i = 0; i < other.singular_values.size(); i++) {
        uint32_t j = i + singular_values.size() + 1;
        left = findIndex(other.singular_values[i], "Left");
        left_ = Index(dim(left), fmt::format("n={},Internal,Left",j));
        right = findIndex(other.singular_values[i], "Right");
        right_ = Index(dim(right), fmt::format("n={},Internal,Right",j));

        try { 
          new_impl.singular_values[j].replaceInds({left, right}, {left_, right_});
        } catch (const ITError& e) {
          new_impl.singular_values[j] = toDense(new_impl.singular_values[j]);
          new_impl.singular_values[j].replaceInds({left, right}, {left_, right_});
        }
        new_impl.tensors[j].replaceInds({left}, {left_});
        new_impl.tensors[j+1].replaceInds({right}, {right_});

        new_impl.internal_indices[2*j] = left_;
        new_impl.internal_indices[2*j+1] = right_;
      }

      for (size_t i = 0; i < other.num_qubits; i++) {
        uint32_t j = i + num_qubits;
        Index ext = findIndex(other.tensors[i], "External");
        Index ext_ = new_impl.external_indices[j];
        new_impl.tensors[j].replaceInds({ext}, {ext_});
      }

      new_impl.left_environment_tensor = left_environment_tensor;
      new_impl.right_environment_tensor = other.right_environment_tensor;

      new_impl.left_ortho_lim = 0;
      new_impl.right_ortho_lim = new_impl.num_qubits - 1;

      new_impl.left_boundary_index = left_boundary_index;
      new_impl.right_boundary_index = other.right_boundary_index;

      return new_impl;
    }

    void conjugate() {
      for (size_t i = 0; i < tensors.size(); i++) {
        orthogonalize(i);
        tensors[i] = conj(tensors[i]);
      }
      
      left_environment_tensor = conj(left_environment_tensor);
      right_environment_tensor = conj(right_environment_tensor);
    }

    void apply_measure(const MeasurementResult& result, const Qubits& qubits) {
      auto [q1, q2] = support_range(qubits).value();

      // TODO revisit this logic
      if (qubits.size() == 1) {
        const Eigen::Matrix2cd id = Eigen::Matrix2cd::Identity();
        if (q1 == 0) { // PI
          auto proj_ = Eigen::kroneckerProduct(id, result.proj);
          evolve(proj_, {q1, q1 + 1});
        } else { // IP
          auto proj_ = Eigen::kroneckerProduct(result.proj, id);
          evolve(proj_, {q1 - 1, q1});
        }
      } else {
        evolve(result.proj, qubits);
      }

      assert_state_valid(fmt::format("Error after applying measurement on {}.", qubits));
    }

    MeasurementResult measurement_result(const Measurement& m) {
      PauliString pauli = m.get_pauli();
      Qubits qubits = m.qubits;

      auto pm = pauli.to_matrix();
      auto id = Eigen::MatrixXcd::Identity(1u << pauli.num_qubits, 1u << pauli.num_qubits);
      Eigen::MatrixXcd proj0 = (id + pm)/2.0;
      Eigen::MatrixXcd proj1 = (id - pm)/2.0;

      double prob_zero = (1.0 + expectation(pauli.superstring(qubits, num_qubits)).real())/2.0;

      bool b;
      if (m.is_forced()) {
        b = m.get_outcome();
      } else {
        b = randf() > prob_zero;
      }

      QuantumState::check_forced_measure(b, prob_zero);
      auto proj = b ? proj1 / std::sqrt(1.0 - prob_zero) : proj0 / std::sqrt(prob_zero);

      return MeasurementResult(proj, prob_zero, b);
    }

    bool measure(const Measurement& m) {
      auto result = measurement_result(m);
      apply_measure(result, m.qubits);
      return result.outcome;
    }

    MeasurementResult weak_measurement_result(const WeakMeasurement& m) {
      PauliString pauli = m.get_pauli();
      Qubits qubits = m.qubits;

      auto pm = pauli.to_matrix();

      double prob_zero = (1 + std::tanh(2*m.beta) * expectation(pauli.superstring(qubits, num_qubits)).real())/2.0;

      bool b;
      if (m.is_forced()) {
        b = m.get_outcome();
      } else {
        b = randf() > prob_zero;
      }

      Eigen::MatrixXcd t = pm;
      if (b) {
        t = -t;
      }

      Eigen::MatrixXcd proj = (t*m.beta).exp();
      Eigen::MatrixXcd P = proj.pow(2);
      double norm = std::sqrt(std::abs(expectation(P, qubits)));

      proj = proj / norm;

      return MeasurementResult(proj, prob_zero, b);
    }

    bool weak_measure(const WeakMeasurement& m) {
      auto result = weak_measurement_result(m);
      apply_measure(result, m.qubits);
      return result.outcome;
    }

    // ======================================= DEBUG FUNCTIONS ======================================= //
    ITensor orthogonality_tensor_r(uint32_t q) const {
      ITensor A_l = tensors[q];
      Index left_index = left_boundary_index;
      if (q != 0) {
        left_index = internal_idx(q - 1, InternalDir::Right);
      }

      if (q != num_qubits - 1) {
        A_l *= singular_values[q];
      }

      return A_l * conj(prime(A_l, left_index));
    }

    ITensor orthogonality_tensor_l(uint32_t q) const {
      ITensor A_r = tensors[q];
      Index right_index = right_boundary_index;
      if (q != num_qubits - 1) {
        right_index = internal_idx(q, InternalDir::Left);
      }

      if (q != 0) {
        A_r *= singular_values[q - 1];
      }
      
      return A_r * conj(prime(A_r, right_index));
    }

    std::vector<double> sv_sums() const {
      std::vector<double> sums;
      for (size_t i = 0; i < singular_values.size(); i++) {
        uint32_t N = dim(inds(singular_values[i])[0]);
        double d = 0.0;
        for (uint32_t j = 0; j < N; j++) {
          std::vector<uint32_t> assignments{j + 1, j + 1};
          double c = elt(singular_values[i], assignments);
          d += c*c;
        }
        sums.push_back(d);
      }

      return sums;
    }

    std::string print_orthogonal_sites() const {
      std::stringstream stream;
      std::vector<double> ortho_l;
      for (size_t i = 0; i < num_qubits; i++) {
        auto I = orthogonality_tensor_l(i);
        ortho_l.push_back(distance_from_identity(I));
      }

      std::vector<double> ortho_r;
      for (size_t i = 0; i < num_qubits; i++) {
        auto I = orthogonality_tensor_r(i);
        ortho_r.push_back(distance_from_identity(I));
      }

      Qubits sites(num_qubits);
      std::iota(sites.begin(), sites.end(), 0);
      stream << fmt::format("ortho lims = {}, {}, tr = {:.4f}\n", left_ortho_lim, right_ortho_lim, trace());
      stream << fmt::format("          {::7}\n", sites);
      stream << fmt::format("ortho_l = {::.5f}\northo_r = {::.5f}\n", ortho_l, ortho_r);
      return stream.str();
    }

    bool check_orthonormality() const {
      if (orthogonality_level == 0) {
        return true;
      }

      for (size_t i = 0; i < left_ortho_lim; i++) {
        auto I = orthogonality_tensor_l(i);
        auto d = distance_from_identity(I);
        if (d > 1e-5) {
          return false;
        }
      }
      for (size_t i = right_ortho_lim + 1; i < num_qubits - 1; i++) {
        auto I = orthogonality_tensor_r(i);
        auto d = distance_from_identity(I);
        if (d > 1e-5) {
          return false;
        }
      }

      return true;
    }

    void state_checks(const std::string& error_message) const {
      for (size_t i = 0; i < num_qubits - 1; i++) {
        size_t d = dim(inds(singular_values[i])[0]);
        double s = 0.0;
        for (uint32_t j = 1; j <= d; j++) {
          double v = elt(singular_values[i], j, j);
          s += v*v;
          // Valid singular values (between 0 and 1)
          if (v > 1.0 + 1e-8 || v < 0.0 || std::isnan(v)) {
            throw std::runtime_error(fmt::format("{}\nError in singular_values[{}]: {::.5f}\n", error_message, i, singular_values_to_vector(i)));
          }
        }

        // Singular values sum to 1
        if (std::abs(s - 1.0) > 1e-5) {
          throw std::runtime_error(fmt::format("{}\nsingular_values[{}] not normalized: {::.5f}\n", error_message, i, singular_values_to_vector(i)));
        }
      }

      // Orthonormal
      if (!check_orthonormality()) {
        throw std::runtime_error(fmt::format("{}\nError in orthogonality: \n{}\n", error_message, print_orthogonal_sites()));
      }
    }

    void assert_state_valid(const std::string& error_message = "") const {
      if (debug_level == 0) {
        return;
      } else if (debug_level == 1) {
        // Throw error but do not print state
        state_checks(error_message);
      } else {
        // Throw error and print state
        try {
          state_checks(error_message);
        } catch (const std::runtime_error& e) {
          print_mps();
          throw e;
        }
      }
    }

    std::vector<char> to_bytes() const {
      std::vector<char> bytes;
      auto write_error = glz::write_beve(*this, bytes);
      if (write_error) {
        throw std::runtime_error(fmt::format("Error writing MatrixProductStateImpl to binary: \n{}", glz::format_error(write_error, bytes)));
      }
      return bytes;
    }

    void from_bytes(const std::vector<char>& bytes) {
      auto parse_error = glz::read_beve(*this, bytes);
      if (parse_error) {
        throw std::runtime_error(fmt::format("Error reading MatrixProductStateImpl from binary: \n{}", glz::format_error(parse_error, bytes)));
      }
    }
    // ======================================= DEBUG FUNCTIONS ======================================= //
};


// ----------------------------------------------------------------------- //
// --------------- MatrixProductState implementation --------------------- //
// ----------------------------------------------------------------------- //

MatrixProductState::MatrixProductState(uint32_t num_qubits, uint32_t bond_dimension, double sv_threshold) : MagicQuantumState(num_qubits) {
  impl = std::make_unique<MatrixProductStateImpl>(num_qubits, bond_dimension, sv_threshold);
}

MatrixProductState::MatrixProductState(const MatrixProductState& other) : MagicQuantumState(other.num_qubits) {
  impl = std::make_unique<MatrixProductStateImpl>(*other.impl.get());
}

MatrixProductState::MatrixProductState(const Statevector& other, uint32_t bond_dimension, double sv_threshold) : MatrixProductState(other.get_num_qubits(), bond_dimension, sv_threshold) {
  auto coefficients = vector_to_tensor(other.data, impl->external_indices);
  ITensor one_l(impl->left_boundary_index);
  one_l.set(1, 1.0);

  ITensor one_r(impl->right_boundary_index);
  one_r.set(1, 1.0);

  coefficients = coefficients * one_l * one_r;
  impl->reset_from_tensor(coefficients, std::make_pair(0, num_qubits));
}

MatrixProductState::MatrixProductState()=default;

MatrixProductState::~MatrixProductState()=default;

MatrixProductState& MatrixProductState::operator=(const MatrixProductState& other) {
  if (this != &other) {
    impl = std::make_unique<MatrixProductStateImpl>(*other.impl);
  }
  return *this;
}

MatrixProductState MatrixProductState::ising_ground_state(size_t num_qubits, double h, size_t bond_dimension, double sv_threshold, size_t num_sweeps) {
  SiteSet sites = SpinHalf(num_qubits, {"ConserveQNs=",false});

  auto ampo = AutoMPO(sites);
  for (int j = 1; j < num_qubits; ++j) {
    ampo += -2.0, "Sx", j, "Sx", j + 1;
  }

  for (int j = 1; j <= num_qubits; ++j) {
    ampo += -h, "Sz", j;
  }
  auto H = toMPO(ampo);

  auto psi = randomMPS(sites, bond_dimension);
  auto sweeps = Sweeps(num_sweeps);
  sweeps.maxdim() = bond_dimension;
  sweeps.cutoff() = sv_threshold;
  sweeps.noise() = 1E-8;

  auto [energy, psi0] = dmrg(H, psi, sweeps, {"Silent=",true});
  psi0.normalize();

  auto impl = std::make_unique<MatrixProductStateImpl>(MatrixProductStateImpl::from_mps(psi0, bond_dimension, sv_threshold));
  impl->bond_dimension = bond_dimension;
  impl->sv_threshold = sv_threshold;

  impl->orthogonalize(0);

  MatrixProductState mps(num_qubits, bond_dimension, sv_threshold);
  mps.impl = std::move(impl);

  return mps;
}

std::string MatrixProductState::to_string() const {
  return impl->to_string();
}

double MatrixProductState::entanglement(const QubitSupport& support, uint32_t index) {
  // TODO add logic for intervals
  auto qubits = to_qubits(support);
	if (qubits.size() == 0) {
		return 0.0;
	}

	Qubits sorted_qubits(qubits);
	std::sort(sorted_qubits.begin(), sorted_qubits.end());

<<<<<<< HEAD
	if ((sorted_qubits[0] != 0) || !support_contiguous(sorted_qubits)) {
		throw std::runtime_error(fmt::format("Invalid qubits {} passed to MatrixProductState.entanglement; must be a continuous interval with left side qubit = 0.", qubits));
	}
=======
  // TODO add support for this with swap gates
  // beware exploding bond dimension
  if (!support_contiguous(sorted_qubits)) {
    throw std::runtime_error(fmt::format("Cannot compute MPS.entanglement of non-contiguous qubits {}.", qubits));
  }
>>>>>>> 63672ceb

  uint32_t first = sorted_qubits[0];
  uint32_t last = sorted_qubits[sorted_qubits.size() - 1];

  if (first == 0) {
    return impl->entanglement(last + 1, index);
  } else if (last == num_qubits - 1) {
    return impl->entanglement(first, index);
  } else {
    throw std::runtime_error(fmt::format("Cannot compute MPS.entanglement of qubits which do not border the boundary: {}", qubits));
  }
}

std::vector<double> MatrixProductState::singular_values(uint32_t i) const {
  return impl->singular_values_to_vector(i);
}

std::vector<std::vector<std::vector<std::complex<double>>>> MatrixProductState::tensor(uint32_t q) const {
  return impl->get_tensor(q);
}

double MatrixProductState::calculate_magic_mutual_information_from_samples2(const std::vector<double>& tAB, const std::vector<double>& tA, const std::vector<double>& tB) {
  if (tA.size() != tB.size() || tB.size() != tAB.size()) {
    throw std::invalid_argument(fmt::format("Invalid sample sizes passed to calculate_magic_from_samples2. tA.size() = {}, tB.size() = {}, tAB.size() = {}", tA.size(), tB.size(), tAB.size()));
  }

  size_t num_samples = tA.size();

  double I = 0.0;
  for (size_t i = 0; i < num_samples; i++) {
    I += std::pow(tA[i] * tB[i] / tAB[i], 2.0);
  }
  I = -std::log(I / num_samples);

  double W = 0.0;
  for (size_t i = 0; i < num_samples; i++) {
    W += std::pow(tA[i] * tB[i], 4.0) / std::pow(tAB[i], 2.0);
  }
  W = -std::log(W / num_samples);

  std::vector<double> tAB_(tAB);
  for (size_t i = 0; i < num_samples; i++) {
    tAB_[i] = tAB_[i] * tAB_[i];
  }

  double M = estimate_renyi_entropy(2, tAB_);
  return W - I - M;
}

std::vector<double> MatrixProductState::process_bipartite_pauli_samples(const std::vector<PauliAmplitudes>& samples) const {
  return impl->process_bipartite_pauli_samples(samples);
}

std::vector<BitAmplitudes> MatrixProductState::sample_bitstrings(const std::vector<QubitSupport>& supports, size_t num_samples) const {
  return impl->sample_bitstrings(supports, num_samples);
}

std::vector<double> MatrixProductState::process_bipartite_bit_samples(const std::vector<BitAmplitudes>& samples) const {
  return impl->process_bipartite_bit_samples(samples);
}

std::vector<PauliAmplitudes> MatrixProductState::sample_paulis(const std::vector<QubitSupport>& supports, size_t num_samples) {
  return impl->sample_paulis(supports, num_samples);
}

std::complex<double> MatrixProductState::expectation(const PauliString& p) const {
  return impl->expectation(p);
}

std::complex<double> MatrixProductState::expectation(const Eigen::MatrixXcd& m, const Qubits& qubits) const {
  return impl->expectation(m, qubits);
}

double MatrixProductState::expectation(const BitString& bits, std::optional<QubitSupport> support) const {
  return impl->expectation(bits, support);
}

std::shared_ptr<QuantumState> MatrixProductState::partial_trace(const Qubits& qubits) const {
  auto interval = support_range(qubits);
  if (interval) {
    auto [q1, q2] = interval.value();
    if (q1 < 0 || q2 > num_qubits) {
      throw std::runtime_error(fmt::format("qubits = {} passed to MatrixProductState.partial_trace with {} qubits", qubits, num_qubits));
    }
  }

  auto impl_ = std::make_unique<MatrixProductStateImpl>(impl->partial_trace(qubits));
  std::shared_ptr<MatrixProductState> mps = std::make_shared<MatrixProductState>(impl_->num_qubits, impl->bond_dimension, impl->sv_threshold);
  mps->impl = std::move(impl_);

  return mps;
}

MatrixProductState MatrixProductState::partial_trace_mps(const Qubits& qubits) const {
  auto interval = support_range(qubits);
  if (interval) {
    auto [q1, q2] = interval.value();
    if (q1 < 0 || q2 > num_qubits) {
      throw std::runtime_error(fmt::format("qubits = {} passed to MatrixProductState.partial_trace with {} qubits", qubits, num_qubits));
    }
  }

  auto impl_ = std::make_unique<MatrixProductStateImpl>(impl->partial_trace(qubits));
  MatrixProductState mps(impl_->num_qubits, impl->bond_dimension, impl->sv_threshold);
  mps.impl = std::move(impl_);
  
  return mps;
}

bool MatrixProductState::is_pure_state() const {
  return impl->is_pure_state();
}

Eigen::MatrixXcd MatrixProductState::coefficients_mixed() const {
  return impl->coefficients_mixed();
}

Eigen::VectorXcd MatrixProductState::coefficients_pure() const {
  return impl->coefficients_pure();
}

double MatrixProductState::trace() const {
  // Do not assume normalization
  return impl->trace();
}

size_t MatrixProductState::bond_dimension(size_t i) const {
  return impl->bond_dimension_at_site(i);
}

void MatrixProductState::orthogonalize(uint32_t q) {
  impl->orthogonalize(q);
}

MatrixProductState MatrixProductState::concatenate(const MatrixProductState& other) const {
  MatrixProductState mps(num_qubits + other.num_qubits, std::max(impl->bond_dimension, other.impl->bond_dimension));
  auto new_impl = impl->concatenate(*other.impl.get());
  mps.impl = std::make_unique<MatrixProductStateImpl>(new_impl);
  return mps;
}

void MatrixProductState::conjugate() {
  impl->conjugate();
}

std::complex<double> MatrixProductState::inner(const MatrixProductState& other) const {
  return impl->inner(*other.impl.get());
}

void MatrixProductState::evolve(const Eigen::Matrix2cd& gate, uint32_t qubit) {
  impl->evolve(gate, qubit);
}

void MatrixProductState::evolve(const Eigen::MatrixXcd& gate, const Qubits& qubits) {
  impl->evolve(gate, qubits);
}

std::vector<double> MatrixProductState::probabilities() const {
  if (impl->is_pure_state()) {
    Statevector psi(*this);
    return psi.probabilities();
  } else {
    DensityMatrix rho(*this);
    return rho.probabilities();
  }
}

double MatrixProductState::purity() const {
  return impl->purity();
}

bool MatrixProductState::measure(const Measurement& m) {
  return impl->measure(m);
}

bool MatrixProductState::weak_measure(const WeakMeasurement& m) {
  return impl->weak_measure(m);
}

std::vector<double> MatrixProductState::get_logged_truncerr() {
  std::vector<double> vals = impl->log;
  impl->log.clear();
  return vals;
}

// --- DEBUG FUNCTIONS
void MatrixProductState::print_mps(bool print_data) const {
  impl->print_mps(print_data);
}

void MatrixProductState::set_debug_level(int i) {
  impl->set_debug_level(i);
}

void MatrixProductState::set_orthogonality_level(int i) {
  impl->set_orthogonality_level(i);
}

bool MatrixProductState::state_valid() {
  try {
    impl->state_checks("Checking state externally.");
    return true;
  } catch (const std::runtime_error& error) {
    return false;
  }
}

struct MatrixProductState::glaze {
  using T = MatrixProductState;
  static constexpr auto value = glz::object(
    &T::impl,
    &T::use_parent,
    &T::num_qubits,
    &T::basis
  );
};

std::vector<char> MatrixProductState::serialize() const {
  std::vector<char> bytes;
  auto write_error = glz::write_beve(*this, bytes);
  if (write_error) {
    throw std::runtime_error(fmt::format("Error writing MatrixProductState to binary: \n{}", glz::format_error(write_error, bytes)));
  }
  return bytes;
}

void MatrixProductState::deserialize(const std::vector<char>& bytes) {
  auto parse_error = glz::read_beve(*this, bytes);
  if (parse_error) {
    throw std::runtime_error(fmt::format("Error reading MatrixProductState from binary: \n{}", glz::format_error(parse_error, bytes)));
  }
}<|MERGE_RESOLUTION|>--- conflicted
+++ resolved
@@ -2121,17 +2121,11 @@
 	Qubits sorted_qubits(qubits);
 	std::sort(sorted_qubits.begin(), sorted_qubits.end());
 
-<<<<<<< HEAD
-	if ((sorted_qubits[0] != 0) || !support_contiguous(sorted_qubits)) {
-		throw std::runtime_error(fmt::format("Invalid qubits {} passed to MatrixProductState.entanglement; must be a continuous interval with left side qubit = 0.", qubits));
-	}
-=======
   // TODO add support for this with swap gates
   // beware exploding bond dimension
   if (!support_contiguous(sorted_qubits)) {
     throw std::runtime_error(fmt::format("Cannot compute MPS.entanglement of non-contiguous qubits {}.", qubits));
   }
->>>>>>> 63672ceb
 
   uint32_t first = sorted_qubits[0];
   uint32_t last = sorted_qubits[sorted_qubits.size() - 1];
