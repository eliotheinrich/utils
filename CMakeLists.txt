cmake_minimum_required(VERSION 3.27)

project(utils LANGUAGES CXX)

set(CMAKE_CXX_STANDARD 23)

set(CMAKE_CXX_FLAGS "")
set(CMAKE_CXX_FLAGS_DEBUG "${CMAKE_CXX_FLAGS} -g") 
set(CMAKE_CXX_FLAGS_RELEASE "${CMAKE_CXX_FLAGS} -O3")
set (CMAKE_RUNTIME_OUTPUT_DIRECTORY ${CMAKE_BINARY_DIR})


# ---------------------------------- #
# -- Manually installed libraries -- #
# ---------------------------------- #

set(PFFFT_DIR $ENV{PFFFT_DIR})
find_library(PFFFT_LIB pffft HINTS ${PFFFT_DIR}/lib)
add_compile_definitions(PFFFT_ENABLE_DOUBLE)

set(BLAS_DIR $ENV{BLAS_DIR})
set(LAPACK_DIR $ENV{LAPACK_DIR})
<<<<<<< HEAD
set(LAPACKBLAS lapack openblas)
=======
set(LAPACKBLAS gfortran lapack openblas)
>>>>>>> 79033a2b
set(LAPACKBLAS_DIR ${LAPACK_DIR} ${BLAS_DIR})

set(ITENSOR_DIR $ENV{ITENSOR_DIR})

link_directories(${LAPACK_DIR} ${BLAS_DIR} ${ITENSOR_DIR}/lib)

# -------------------------------- #
# ------ Fetching externals ------ #
# -------------------------------- #

include(FetchContent)

set(EXTERNALS "")

FetchContent_Declare(
    dataframe
    GIT_REPOSITORY https://github.com/eliotheinrich/dataframe
    GIT_TAG master
    GIT_SHALLOW TRUE
)
list(APPEND EXTERNALS dataframe)

FetchContent_Declare(
    eigen
    GIT_REPOSITORY https://gitlab.com/libeigen/eigen
    GIT_TAG master
    GIT_SHALLOW TRUE
    GIT_PROGRESS TRUE
)
set(CMAKE_POLICY_DEFAULT_CMP0077 NEW)
set(EIGEN_BUILD_DOC OFF)
set(BUILD_TESTING OFF)
set(EIGEN_BUILD_PKGCONFIG OFF)
list(APPEND EXTERNALS eigen)

FetchContent_MakeAvailable(${EXTERNALS})

include_directories(
    ${dataframe_SOURCE_DIR}/src
    ${eigen_SOURCE_DIR}
    ${PROJECT_SOURCE_DIR}/src
    src
)

set(CMAKE_POSITION_INDEPENDENT_CODE ON)

set(CLIFFORD_DIR ${PROJECT_SOURCE_DIR}/src/CliffordState)
set(QUANTUMSTATE_DIR ${PROJECT_SOURCE_DIR}/src/QuantumState)
set(SAMPLERS_DIR ${PROJECT_SOURCE_DIR}/src/Samplers)
set(MONTECARLO_DIR ${PROJECT_SOURCE_DIR}/src/MonteCarlo)
set(MISC_DIR ${PROJECT_SOURCE_DIR}/src/Misc)
set(TEST_DIR ${PROJECT_SOURCE_DIR}/src/Tests)

add_subdirectory(${CLIFFORD_DIR})
add_subdirectory(${SAMPLERS_DIR})
add_subdirectory(${QUANTUMSTATE_DIR})
add_subdirectory(${MONTECARLO_DIR})
add_subdirectory(${MISC_DIR})
add_subdirectory(${TEST_DIR})

if (BUILDING_PYQTOOLS)
    find_package(Python 3.10 
        REQUIRED COMPONENTS Interpreter Development.Module
        OPTIONAL_COMPONENTS Development.SABIModule
    )

    # Finding nanobind
    execute_process(
        COMMAND "${Python_EXECUTABLE}" -m nanobind --cmake_dir
        OUTPUT_STRIP_TRAILING_WHITESPACE OUTPUT_VARIABLE NB_DIR
    )
    list(APPEND CMAKE_PREFIX_PATH "${NB_DIR}")
    find_package(nanobind CONFIG REQUIRED)

    nanobind_add_module(
        pyqtools_bindings
        STABLE_ABI
        NB_STATIC
        src/PyUtils.cpp
    )

    target_link_libraries(pyqtools_bindings PRIVATE quantum_state clifford_state)

    install(
        TARGETS pyqtools_bindings
        LIBRARY DESTINATION pyqtools
    )
endif()




<|MERGE_RESOLUTION|>--- conflicted
+++ resolved
@@ -20,11 +20,7 @@
 
 set(BLAS_DIR $ENV{BLAS_DIR})
 set(LAPACK_DIR $ENV{LAPACK_DIR})
-<<<<<<< HEAD
 set(LAPACKBLAS lapack openblas)
-=======
-set(LAPACKBLAS gfortran lapack openblas)
->>>>>>> 79033a2b
 set(LAPACKBLAS_DIR ${LAPACK_DIR} ${BLAS_DIR})
 
 set(ITENSOR_DIR $ENV{ITENSOR_DIR})
@@ -112,8 +108,4 @@
         TARGETS pyqtools_bindings
         LIBRARY DESTINATION pyqtools
     )
-endif()
-
-
-
-
+endif()