--- conflicted
+++ resolved
@@ -60,11 +60,7 @@
 FetchContent_Declare(
     eigen
     GIT_REPOSITORY https://gitlab.com/libeigen/eigen
-<<<<<<< HEAD
-    GIT_TAG 3.4 
-=======
     GIT_TAG 3.4
->>>>>>> 6bc3754c
     GIT_SHALLOW TRUE
     GIT_PROGRESS TRUE
 )
